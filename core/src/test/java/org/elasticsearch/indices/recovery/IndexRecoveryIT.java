--- conflicted
+++ resolved
@@ -145,12 +145,7 @@
         assertTrue(client().admin().cluster().prepareUpdateSettings()
                 .setTransientSettings(Settings.builder()
                                 // one chunk per sec..
-<<<<<<< HEAD
                                 .put(RecoverySettings.INDICES_RECOVERY_MAX_BYTES_PER_SEC_SETTING.getKey(), chunkSize, ByteSizeUnit.BYTES)
-                                .put(RecoverySettings.INDICES_RECOVERY_FILE_CHUNK_SIZE_SETTING.getKey(), chunkSize, ByteSizeUnit.BYTES)
-=======
-                                .put(RecoverySettings.INDICES_RECOVERY_MAX_BYTES_PER_SEC, chunkSize, ByteSizeUnit.BYTES)
->>>>>>> bc8745dc
                 )
                 .get().isAcknowledged());
     }
@@ -161,12 +156,7 @@
         }
         assertTrue(client().admin().cluster().prepareUpdateSettings()
                 .setTransientSettings(Settings.builder()
-<<<<<<< HEAD
                                 .put(RecoverySettings.INDICES_RECOVERY_MAX_BYTES_PER_SEC_SETTING.getKey(), "20mb")
-                                .put(RecoverySettings.INDICES_RECOVERY_FILE_CHUNK_SIZE_SETTING.getKey(), "512kb")
-=======
-                                .put(RecoverySettings.INDICES_RECOVERY_MAX_BYTES_PER_SEC, "20mb")
->>>>>>> bc8745dc
                 )
                 .get().isAcknowledged());
     }
